# NBA Sports Analytics Dashboard

This project is a sports analytics dashboard for NBA data. It provides detailed player and team statistics, along with interactive filtering and visualization capabilities.

## Features

- Ingest player and team data from the NBA API.
- Store data in a PostgreSQL database with schemas for development, staging, and production environments.
- Interactive web-based dashboard built with Flask and Tailwind CSS.
- Filterable and sortable statistics for players and teams.

## Requirements

- Python 3.9+
- PostgreSQL
- [nba_api](https://github.com/swar/nba_api)

## Installation

1. **Clone the repository**:

   ```bash
   git clone https://github.com/<your-username>/nba-sports-analytics.git
   cd nba-sports-analytics
   ```

2. **Set Up a virtual enviornment**:

    ```bash
    python -m venv venv
    source venv/bin/activate  # On Windows: venv\Scripts\activate

    ```

3. **Install Dependencies**:

    ```bash
    pip install -r requirements.txt
    ```

4. **Setup PostgreSQL**:
    Create a database named "nba_stats"
    Create schemas for develop staging and production
    Grant appropriate privedges to your users

5. **Configure the Database**:
<<<<<<< HEAD
    Create a db_config.py file: LOCAL:
=======
    Create a db_config.py file:

>>>>>>> 647af440
    ```python
    import psycopg2
    from psycopg2 import sql

    def get_connection(schema = "develop"):
        """Establish and return a database connection."""
        conn = psycopg2.connect(
            database="postgres",
            host="localhost",
            user="postgres",
            password="password",
            port="5432"
        )
        cur = conn.cursor()
        cur.execute(sql.SQL("SET search_path TO {};").format(sql.Identifier(schema)))
        conn.commit()
        return conn
    ```
    Create a db_config.py file: Cloud DB 
    ```python
    import psycopg2
    from psycopg2 import sql, pool

    DATABASE_URL = "<Your DB Connection URL>"

    def get_connection(schema = "develop"):
        """Establish and return a database connection."""
        connection_pool = pool.SimpleConnectionPool(
            1,
            10,
            DATABASE_URL
        )
        if connection_pool:
            print("Connection pool created successfully")
        conn = connection_pool.getconn()

        cur = conn.cursor()
        cur.execute(sql.SQL("SET search_path TO {};").format(sql.Identifier(schema)))
        conn.commit()
        return conn
    ```
6. **Run the ingestion scripts**:
    Fetch and store players:

    ```bash
    python ingest_data.py
    ```

7. **Run the Flask App**:

    ```bash
    python run.py
    ```

    **Contribution**
    Fork the repository
    Create a new branch for your feature or bugfix

    ```bash
    git checkout -b feature-name
    ```

    Commit your changes and push to your fork

    ```bash
    git add .
    git commit -m "Description of changes"
    git push origin feature-name
    ```<|MERGE_RESOLUTION|>--- conflicted
+++ resolved
@@ -44,12 +44,7 @@
     Grant appropriate privedges to your users
 
 5. **Configure the Database**:
-<<<<<<< HEAD
     Create a db_config.py file: LOCAL:
-=======
-    Create a db_config.py file:
-
->>>>>>> 647af440
     ```python
     import psycopg2
     from psycopg2 import sql
