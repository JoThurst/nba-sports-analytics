--- conflicted
+++ resolved
@@ -35,49 +35,29 @@
     # Fetch teams, current rosters, and store to DB
     # Updates Team Rosters if exists
     # Run Daily
-<<<<<<< HEAD
     # fetch_and_store_current_rosters()
     # logging.info(msg="Fetched and stored current rosters.")
-=======
-    fetch_and_store_current_rosters()
-    logging.info("Fetched and stored current rosters.")
->>>>>>> 845db355
 
     # Get Game Logs In X Seasons
     # Used to populate database
     # Run once or when specific season data is needed
     # get_game_logs_for_all_players(2015, 2024)
-    logging.info("Fetched and stored game logs for all players in selected season(s)")
+    # logging.info("Fetched and stored game logs for all players in selected season(s)")
 
     # Get Game Logs Current Season
     # Run Daily
-<<<<<<< HEAD
     # get_game_logs_for_current_season()
-    # logging.info(msg="Fetched and stored game logs for all players in Current Season")
+    # logging.info("Fetched and stored game logs for all players in Current Season")
 
     # Fetch all career stats for all players and store in statistics table
     # Run Daily
     # fetch_and_store_all_players_stats()
-    # logging.info(msg="Fetched and stored all players' stats.")
+    # logging.info("Fetched and stored all players' stats.")
 
     # Fetch the game schedule for the current season
     # Run Daily
     # populate_schedule()
-    # logging.info(msg="Populated the game schedule.")
-=======
-    get_game_logs_for_current_season()
-    logging.info("Fetched and stored game logs for all players in Current Season")
-
-    # Fetch all career stats for all players and store in statistics table
-    # Run Daily
-    fetch_and_store_all_players_stats()
-    logging.info("Fetched and stored all players' stats.")
-
-    # Fetch the game schedule for the current season
-    # Run Daily
-    populate_schedule()
-    logging.info("Populated the game schedule.")
->>>>>>> 845db355
+    # logging.info("Populated the game schedule.")
 
     # Populate League Dash Player Stats for Last XXXX-XXXX Seasons
     # Used for Populating Database
